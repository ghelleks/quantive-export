--- conflicted
+++ resolved
@@ -102,13 +102,4 @@
 - `listAvailableSessions()` - View available sessions
 - `generateQuantiveReport()` - Generate full report
 
-<<<<<<< HEAD
-## File Structure
-
-- `Code.gs` - Main application code
-- No config files are used; configuration is set via Script Properties
-- `test/` - Test files and fixtures
-- `CLAUDE.md` - Development documentation
-=======
-For developers: See `docs/development-guide.md` for local debugging options.
->>>>>>> d340f12a
+For developers: See `docs/development-guide.md` for local debugging options.